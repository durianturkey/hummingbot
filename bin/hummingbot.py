#!/usr/bin/env python

import asyncio
from typing import (
    List,
    Coroutine,
)
from weakref import (
    ref,
    ReferenceType,
)

import path_util  # noqa: F401
from hummingbot import chdir_to_data_directory, init_logging
from hummingbot.client.config.config_helpers import (
    create_yml_files_legacy,
    read_system_configs_from_yml,
    write_config_to_yml,
)
from hummingbot.client.config.global_config_map import global_config_map
from hummingbot.client.hummingbot_application import HummingbotApplication
from hummingbot.client.settings import AllConnectorSettings
from hummingbot.client.ui import login_prompt
from hummingbot.core.event.event_listener import EventListener
from hummingbot.core.event.events import HummingbotUIEvent
from hummingbot.core.gateway import start_existing_gateway_container
from hummingbot.core.utils.async_utils import safe_gather
from hummingbot.core.utils import detect_available_port

from bin.docker_connection import fork_and_start


class UIStartListener(EventListener):
    def __init__(self, hummingbot_app: HummingbotApplication):
        super().__init__()
        self._hb_ref: ReferenceType = ref(hummingbot_app)

    def __call__(self, _):
        asyncio.create_task(self.ui_start_handler())

    @property
    def hummingbot_app(self) -> HummingbotApplication:
        return self._hb_ref()

    async def ui_start_handler(self):
        hb: HummingbotApplication = self.hummingbot_app

        if hb.strategy_file_name is not None and hb.strategy_name is not None:
            await write_config_to_yml(hb.strategy_name, hb.strategy_file_name)
            hb.start(global_config_map.get("log_level").value)


<<<<<<< HEAD
async def main():
    await create_yml_files_legacy()
=======
async def main_async():
    await create_yml_files()
>>>>>>> 10d16cd9

    # This init_logging() call is important, to skip over the missing config warnings.
    init_logging("hummingbot_logs.yml")

    await read_system_configs_from_yml()

    AllConnectorSettings.initialize_paper_trade_settings(global_config_map.get("paper_trade_exchanges").value)

    hb = HummingbotApplication.main_application()

    # The listener needs to have a named variable for keeping reference, since the event listener system
    # uses weak references to remove unneeded listeners.
    start_listener: UIStartListener = UIStartListener(hb)
    hb.app.add_listener(HummingbotUIEvent.Start, start_listener)

    tasks: List[Coroutine] = [hb.run(), start_existing_gateway_container()]
    if global_config_map.get("debug_console").value:
        if not hasattr(__builtins__, "help"):
            import _sitebuiltins
            __builtins__.help = _sitebuiltins._Helper()

        from hummingbot.core.management.console import start_management_console
        management_port: int = detect_available_port(8211)
        tasks.append(start_management_console(locals(), host="localhost", port=management_port))
    await safe_gather(*tasks)


def main():
    chdir_to_data_directory()
    if login_prompt():
        ev_loop: asyncio.AbstractEventLoop = asyncio.get_event_loop()
        ev_loop.run_until_complete(main_async())


if __name__ == "__main__":
    fork_and_start(main)<|MERGE_RESOLUTION|>--- conflicted
+++ resolved
@@ -1,16 +1,12 @@
 #!/usr/bin/env python
 
 import asyncio
-from typing import (
-    List,
-    Coroutine,
-)
-from weakref import (
-    ref,
-    ReferenceType,
-)
+from typing import Coroutine, List
+from weakref import ReferenceType, ref
 
 import path_util  # noqa: F401
+
+from bin.docker_connection import fork_and_start
 from hummingbot import chdir_to_data_directory, init_logging
 from hummingbot.client.config.config_helpers import (
     create_yml_files_legacy,
@@ -24,10 +20,8 @@
 from hummingbot.core.event.event_listener import EventListener
 from hummingbot.core.event.events import HummingbotUIEvent
 from hummingbot.core.gateway import start_existing_gateway_container
+from hummingbot.core.utils import detect_available_port
 from hummingbot.core.utils.async_utils import safe_gather
-from hummingbot.core.utils import detect_available_port
-
-from bin.docker_connection import fork_and_start
 
 
 class UIStartListener(EventListener):
@@ -50,13 +44,8 @@
             hb.start(global_config_map.get("log_level").value)
 
 
-<<<<<<< HEAD
-async def main():
+async def main_async():
     await create_yml_files_legacy()
-=======
-async def main_async():
-    await create_yml_files()
->>>>>>> 10d16cd9
 
     # This init_logging() call is important, to skip over the missing config warnings.
     init_logging("hummingbot_logs.yml")
