--- conflicted
+++ resolved
@@ -40,12 +40,8 @@
     "@uniswap/smart-order-router": "^2.5.26",
     "@uniswap/v3-core": "^1.0.0",
     "@uniswap/v3-periphery": "^1.1.1",
-<<<<<<< HEAD
-    "@uniswap/v3-sdk": "3.2.1",
+    "@uniswap/v3-sdk": "^3.7.0",
     "@zuzu-cat/defira-sdk": "https://github.com/zuzu-cat/defira-sdk.git",
-=======
-    "@uniswap/v3-sdk": "^3.7.0",
->>>>>>> 75d6a8bd
     "abi-decoder": "^2.4.0",
     "add": "^2.0.6",
     "ajv": "^8.6.3",
