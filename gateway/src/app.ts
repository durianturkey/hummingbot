--- conflicted
+++ resolved
@@ -164,12 +164,7 @@
       Math.random().toString(16).substr(2, 14)
     );
   }
-<<<<<<< HEAD
-  logger.info(`⚡️ Gateway API listening on port ${port}`);
-
-=======
   logger.info(`⚡️ Starting Gateway API on port ${port}...`);
->>>>>>> 2b39c017
   if (ConfigManagerV2.getInstance().get('server.unsafeDevModeWithHTTP')) {
     logger.info('Running in UNSAFE HTTP! This could expose private keys.');
     await gatewayApp.listen(port);
