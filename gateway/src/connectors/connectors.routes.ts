import { Router } from 'express';
import { asyncHandler } from '../services/error-handler';
import { PangolinConfig } from './pangolin/pangolin.config';
<<<<<<< HEAD
import { QuickswapConfig } from './quickswap/quickswap.config';
=======
import { SushiswapConfig } from './sushiswap/sushiswap.config';
>>>>>>> f37e9a31
import { TraderjoeConfig } from './traderjoe/traderjoe.config';
import { UniswapConfig } from './uniswap/uniswap.config';

export namespace ConnectorsRoutes {
  export const router = Router();

  router.get(
    '/',
    asyncHandler(async (_req, res) => {
      res.status(200).json({
        connectors: [
          {
            name: 'uniswap',
            trading_type: UniswapConfig.config.tradingTypes('swap'),
            available_networks: UniswapConfig.config.availableNetworks,
          },
          {
            name: 'uniswapLP',
            trading_type: UniswapConfig.config.tradingTypes('LP'),
            available_networks: UniswapConfig.config.availableNetworks,
          },
          {
            name: 'pangolin',
            trading_type: PangolinConfig.config.tradingTypes,
            available_networks: PangolinConfig.config.availableNetworks,
          },
          {
<<<<<<< HEAD
            name: 'quickswap',
            trading_type: QuickswapConfig.config.tradingTypes,
            available_networks: QuickswapConfig.config.availableNetworks,
=======
            name: 'sushiswap',
            trading_type: SushiswapConfig.config.tradingTypes,
            available_networks: SushiswapConfig.config.availableNetworks,
>>>>>>> f37e9a31
          },
          {
            name: 'traderjoe',
            trading_type: TraderjoeConfig.config.tradingTypes,
            available_networks: TraderjoeConfig.config.availableNetworks,
          },
        ],
      });
    })
  );
}<|MERGE_RESOLUTION|>--- conflicted
+++ resolved
@@ -1,11 +1,8 @@
 import { Router } from 'express';
 import { asyncHandler } from '../services/error-handler';
 import { PangolinConfig } from './pangolin/pangolin.config';
-<<<<<<< HEAD
 import { QuickswapConfig } from './quickswap/quickswap.config';
-=======
 import { SushiswapConfig } from './sushiswap/sushiswap.config';
->>>>>>> f37e9a31
 import { TraderjoeConfig } from './traderjoe/traderjoe.config';
 import { UniswapConfig } from './uniswap/uniswap.config';
 
@@ -33,15 +30,14 @@
             available_networks: PangolinConfig.config.availableNetworks,
           },
           {
-<<<<<<< HEAD
             name: 'quickswap',
             trading_type: QuickswapConfig.config.tradingTypes,
             available_networks: QuickswapConfig.config.availableNetworks,
-=======
+          },
+          {
             name: 'sushiswap',
             trading_type: SushiswapConfig.config.tradingTypes,
             available_networks: SushiswapConfig.config.availableNetworks,
->>>>>>> f37e9a31
           },
           {
             name: 'traderjoe',
