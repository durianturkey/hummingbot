from libc.stdint cimport int64_t, int32_t
import aiohttp
import asyncio
from async_timeout import timeout
from decimal import Decimal
import logging
import pandas as pd
from collections import defaultdict
from typing import (
    Any,
    Dict,
    List,
    AsyncIterable,
    Optional,
    Tuple,
)
<<<<<<< HEAD
from hummingbot.core.utils.asyncio_throttle import Throttler
=======
import copy
>>>>>>> 3425a422
from hummingbot.core.utils.async_call_scheduler import AsyncCallScheduler
from hummingbot.core.clock cimport Clock
from hummingbot.core.data_type.limit_order import LimitOrder
from hummingbot.core.utils.async_utils import (
    safe_ensure_future,
    safe_gather,
)
from hummingbot.market.kraken.kraken_api_order_book_data_source import KrakenAPIOrderBookDataSource
from hummingbot.market.kraken.kraken_auth import KrakenAuth
import hummingbot.market.kraken.kraken_constants as constants
from hummingbot.market.kraken.kraken_utils import (
    convert_from_exchange_symbol,
    convert_from_exchange_trading_pair,
    convert_to_exchange_symbol,
    convert_to_exchange_trading_pair,
    split_to_base_quote)
from hummingbot.logger import HummingbotLogger
from hummingbot.core.event.events import (
    MarketEvent,
    BuyOrderCompletedEvent,
    SellOrderCompletedEvent,
    OrderFilledEvent,
    OrderCancelledEvent,
    BuyOrderCreatedEvent,
    SellOrderCreatedEvent,
    MarketTransactionFailureEvent,
    MarketOrderFailureEvent,
    OrderType,
    TradeType,
    TradeFee
)
from hummingbot.market.market_base import (
    MarketBase,
    s_decimal_NaN,
)
from hummingbot.core.network_iterator import NetworkStatus
from hummingbot.core.data_type.order_book_tracker import OrderBookTrackerDataSourceType
from hummingbot.core.data_type.order_book cimport OrderBook
from hummingbot.market.kraken.kraken_order_book_tracker import KrakenOrderBookTracker
from hummingbot.market.kraken.kraken_user_stream_tracker import KrakenUserStreamTracker
from hummingbot.market.kraken.kraken_in_flight_order import KrakenInFlightOrder
from hummingbot.core.data_type.user_stream_tracker import UserStreamTrackerDataSourceType
from hummingbot.core.data_type.cancellation_result import CancellationResult
from hummingbot.core.data_type.transaction_tracker import TransactionTracker
from hummingbot.market.trading_rule cimport TradingRule
from hummingbot.core.utils.tracking_nonce import get_tracking_nonce
from hummingbot.client.config.fee_overrides_config_map import fee_overrides_config_map
from hummingbot.core.utils.estimate_fee import estimate_fee

s_logger = None
s_decimal_0 = Decimal(0)
KRAKEN_ROOT_API = "https://api.kraken.com"
ADD_ORDER_URI = "/0/private/AddOrder"
CANCEL_ORDER_URI = "/0/private/CancelOrder"
BALANCE_URI = "/0/private/Balance"
OPEN_ORDERS_URI = "/0/private/OpenOrders"
QUERY_ORDERS_URI = "/0/private/QueryOrders"
ASSET_PAIRS_URI = "https://api.kraken.com/0/public/AssetPairs"
TIME_URL = "https://api.kraken.com/0/public/Time"


cdef class KrakenMarketTransactionTracker(TransactionTracker):
    cdef:
        KrakenMarket _owner

    def __init__(self, owner: KrakenMarket):
        super().__init__()
        self._owner = owner

    cdef c_did_timeout_tx(self, str tx_id):
        TransactionTracker.c_did_timeout_tx(self, tx_id)
        self._owner.c_did_timeout_tx(tx_id)


cdef class KrakenMarket(MarketBase):
    MARKET_RECEIVED_ASSET_EVENT_TAG = MarketEvent.ReceivedAsset.value
    MARKET_BUY_ORDER_COMPLETED_EVENT_TAG = MarketEvent.BuyOrderCompleted.value
    MARKET_SELL_ORDER_COMPLETED_EVENT_TAG = MarketEvent.SellOrderCompleted.value
    MARKET_ORDER_CANCELLED_EVENT_TAG = MarketEvent.OrderCancelled.value
    MARKET_TRANSACTION_FAILURE_EVENT_TAG = MarketEvent.TransactionFailure.value
    MARKET_ORDER_FAILURE_EVENT_TAG = MarketEvent.OrderFailure.value
    MARKET_ORDER_FILLED_EVENT_TAG = MarketEvent.OrderFilled.value
    MARKET_BUY_ORDER_CREATED_EVENT_TAG = MarketEvent.BuyOrderCreated.value
    MARKET_SELL_ORDER_CREATED_EVENT_TAG = MarketEvent.SellOrderCreated.value

    API_CALL_TIMEOUT = 10.0
    KRAKEN_TRADE_TOPIC_NAME = "kraken-trade.serialized"
    KRAKEN_USER_STREAM_TOPIC_NAME = "kraken-user-stream.serialized"

    ORDER_NOT_EXIST_CONFIRMATION_COUNT = 3

    @classmethod
    def logger(cls) -> HummingbotLogger:
        global s_logger
        if s_logger is None:
            s_logger = logging.getLogger(__name__)
        return s_logger

    def __init__(self,
                 kraken_api_key: str,
                 kraken_api_secret: str,
                 poll_interval: float = 10.0,
                 order_book_tracker_data_source_type: OrderBookTrackerDataSourceType =
                 OrderBookTrackerDataSourceType.EXCHANGE_API,
                 user_stream_tracker_data_source_type: UserStreamTrackerDataSourceType =
                 UserStreamTrackerDataSourceType.EXCHANGE_API,
                 trading_pairs: Optional[List[str]] = None,
                 trading_required: bool = True):

        super().__init__()
        self._trading_required = trading_required
        self._order_book_tracker = KrakenOrderBookTracker(trading_pairs=trading_pairs)
        self._kraken_auth = KrakenAuth(kraken_api_key, kraken_api_secret)
        self._user_stream_tracker = KrakenUserStreamTracker(
            kraken_auth=self._kraken_auth,
            data_source_type=user_stream_tracker_data_source_type
        )
        self._ev_loop = asyncio.get_event_loop()
        self._poll_notifier = asyncio.Event()
        self._last_timestamp = 0
        self._poll_interval = poll_interval
        self._in_flight_orders = {}  # Dict[client_order_id:str, KrakenInFlightOrder]
        self._order_not_found_records = {}  # Dict[client_order_id:str, count:int]
        self._tx_tracker = KrakenMarketTransactionTracker(self)
        self._trading_rules = {}  # Dict[trading_pair:str, TradingRule]
        self._trade_fees = {}  # Dict[trading_pair:str, (maker_fee_percent:Decimal, taken_fee_percent:Decimal)]
        self._last_update_trade_fees_timestamp = 0
        self._data_source_type = order_book_tracker_data_source_type
        self._status_polling_task = None
        self._user_stream_tracker_task = None
        self._user_stream_event_listener_task = None
        self._trading_rules_polling_task = None
        self._async_scheduler = AsyncCallScheduler(call_interval=0.5)
        self._throttler = Throttler(rate_limit = (10.0, 1.0))
        self._last_pull_timestamp = 0
        self._shared_client = None
        self._asset_pairs = {}
        self._last_userref = 0
        self._real_time_balance_update = False

    @property
    def name(self) -> str:
        return "kraken"

    @property
    def order_books(self) -> Dict[str, OrderBook]:
        return self._order_book_tracker.order_books

    @property
    def kraken_auth(self) -> KrakenAuth:
        return self._kraken_auth

    @property
    def trading_rules(self) -> Dict[str, TradingRule]:
        return self._trading_rules

    @property
    def in_flight_orders(self) -> Dict[str, KrakenInFlightOrder]:
        return self._in_flight_orders

    @property
    def limit_orders(self) -> List[LimitOrder]:
        return [
            in_flight_order.to_limit_order()
            for in_flight_order in self._in_flight_orders.values()
        ]

    @property
    def tracking_states(self) -> Dict[str, Any]:
        return {
            order_id: value.to_json()
            for order_id, value in self._in_flight_orders.items()
        }

    def restore_tracking_states(self, saved_states: Dict[str, Any]):
        in_flight_orders: Dict[str, KrakenInFlightOrder] = {}
        for key, value in saved_states.items():
            in_flight_orders[key] = KrakenInFlightOrder.from_json(value)
            self._last_userref = max(int(value["userref"]), self._last_userref)
        self._in_flight_orders.update(in_flight_orders)

    async def asset_pairs(self) -> Dict[str, Any]:
        if not self._asset_pairs:
            client = await self._http_client()
            asset_pairs_response = await client.get(ASSET_PAIRS_URI)
            asset_pairs_data: Dict[str, Any] = await asset_pairs_response.json()
            asset_pairs: Dict[str, Any] = asset_pairs_data["result"]
            self._asset_pairs = {pair: details for pair, details in asset_pairs.items() if "." not in pair}
        return self._asset_pairs

    async def get_active_exchange_markets(self) -> pd.DataFrame:
        return await KrakenAPIOrderBookDataSource.get_active_exchange_markets()

    async def _update_balances(self):
        cdef:
            dict open_orders
            dict balances
            str asset_name
            str balance
            str base
            str quote
            set local_asset_names = set(self._account_balances.keys())
            set remote_asset_names = set()
            set asset_names_to_remove

        balances = await self._api_request("POST",
                                           BALANCE_URI,
                                           is_auth_required=True)

        open_orders = await self._api_request("POST",
                                              OPEN_ORDERS_URI,
                                              is_auth_required=True)

        locked = defaultdict(Decimal)

        for order in open_orders.get("open").values():
            if order.get("status") == "open":
                details = order.get("descr")
                if details.get("ordertype") == "limit":
                    pair = self.split_trading_pair(details.get("pair"))
                    if pair is None:
                        self.logger().debug(f"Pair {details.get('pair')} could not be split.",
                                            exc_info=True)
                        continue
                    (base, quote) = pair
                    vol_locked = Decimal(order.get("vol", 0)) - Decimal(order.get("vol_exec", 0))
                    if details.get("type") == "sell":
                        locked[base] += vol_locked
                    elif details.get("type") == "buy":
                        locked[quote] += vol_locked * Decimal(details.get("price"))

        for asset_name, balance in balances.items():
            cleaned_name = convert_from_exchange_symbol(asset_name).upper()
            total_balance = Decimal(balance)
            free_balance = total_balance - Decimal(locked[cleaned_name])
            self._account_available_balances[cleaned_name] = free_balance
            self._account_balances[cleaned_name] = total_balance
            remote_asset_names.add(cleaned_name)

        asset_names_to_remove = local_asset_names.difference(remote_asset_names)
        for asset_name in asset_names_to_remove:
            del self._account_available_balances[asset_name]
            del self._account_balances[asset_name]

        self._in_flight_orders_snapshot = {k: copy.copy(v) for k, v in self._in_flight_orders.items()}
        self._in_flight_orders_snapshot_timestamp = self._current_timestamp

    cdef object c_get_fee(self,
                          str base_currency,
                          str quote_currency,
                          object order_type,
                          object order_side,
                          object amount,
                          object price):
        """
        cdef:
            object maker_trade_fee = Decimal("0.0016")
            object taker_trade_fee = Decimal("0.0026")
            str trading_pair = base_currency + quote_currency

        if order_type is OrderType.LIMIT and fee_overrides_config_map["kraken_maker_fee"].value is not None:
            return TradeFee(percent=fee_overrides_config_map["kraken_maker_fee"].value / Decimal("100"))
        if order_type is OrderType.MARKET and fee_overrides_config_map["kraken_taker_fee"].value is not None:
            return TradeFee(percent=fee_overrides_config_map["kraken_taker_fee"].value / Decimal("100"))

        if trading_pair in self._trade_fees:
            maker_trade_fee, taker_trade_fee = self._trade_fees.get(trading_pair)
        return TradeFee(percent=maker_trade_fee if order_type is OrderType.LIMIT else taker_trade_fee)
        """
        is_maker = order_type is OrderType.LIMIT_MAKER
        return estimate_fee("kraken", is_maker)

    async def _update_trading_rules(self):
        cdef:
            # The poll interval for withdraw rules is 60 seconds.
            int64_t last_tick = <int64_t>(self._last_timestamp / 60.0)
            int64_t current_tick = <int64_t>(self._current_timestamp / 60.0)
        if current_tick > last_tick or len(self._trading_rules) < 1:
            asset_pairs = await self.asset_pairs()
            trading_rules_list = self._format_trading_rules(asset_pairs)
            self._trading_rules.clear()
            for trading_rule in trading_rules_list:
                self._trading_rules[convert_from_exchange_trading_pair(trading_rule.trading_pair)] = trading_rule

    def _format_trading_rules(self, asset_pairs_dict: Dict[str, Any]) -> List[TradingRule]:
        """
        Example:
        {
            "ADAETH":{
                "altname":"ADAETH",
                "wsname":"ADA/ETH",
                "aclass_base":"currency",
                "base":"ADA",
                "aclass_quote":"currency",
                "quote":"XETH",
                "lot":"unit",
                "pair_decimals":7,
                "lot_decimals":8,
                "lot_multiplier":1,
                "leverage_buy":[],
                "leverage_sell":[],
                "fees":[[0,0.26],[50000,0.24],[100000,0.22],[250000,0.2],[500000,0.18],[1000000,0.16],[2500000,0.14],[5000000,0.12],[10000000,0.1]],
                "fees_maker":[[0,0.16],[50000,0.14],[100000,0.12],[250000,0.1],[500000,0.08],[1000000,0.06],[2500000,0.04],[5000000,0.02],[10000000,0]],
                "fee_volume_currency":"ZUSD",
                "margin_call":80,
                "margin_stop":40
            }
        }
        """
        cdef:
            list retval = []
        for trading_pair, rule in asset_pairs_dict.items():
            try:
                base, quote = split_to_base_quote(trading_pair)
                base = convert_from_exchange_symbol(base)
                min_order_size = Decimal(constants.BASE_ORDER_MIN.get(base, 0))
                min_price_increment = Decimal(f"1e-{rule.get('pair_decimals')}")
                min_base_amount_increment = Decimal(f"1e-{rule.get('lot_decimals')}")
                retval.append(
                    TradingRule(
                        trading_pair,
                        min_order_size=min_order_size,
                        min_price_increment=min_price_increment,
                        min_base_amount_increment=min_base_amount_increment,
                    )
                )
            except Exception:
                self.logger().error(f"Error parsing the trading pair rule {rule}. Skipping.", exc_info=True)
        return retval

    async def _update_order_status(self):
        cdef:
            # This is intended to be a backup measure to close straggler orders, in case Kraken's user stream events
            # are not working.
            # The poll interval for order status is 10 seconds.
            int64_t last_tick = <int64_t>(self._last_pull_timestamp / 10.0)
            int64_t current_tick = <int64_t>(self._current_timestamp / 10.0)

        if len(self._in_flight_orders) > 0:
            tracked_orders = list(self._in_flight_orders.values())
            tasks = [self._api_request("POST",
                                       QUERY_ORDERS_URI,
                                       data={"txid": o.exchange_order_id},
                                       is_auth_required=True)
                     for o in tracked_orders]
            results = await safe_gather(*tasks, return_exceptions=True)

            for order_update, tracked_order in zip(results, tracked_orders):
                client_order_id = tracked_order.client_order_id

                # If the order has already been cancelled or has failed do nothing
                if client_order_id not in self._in_flight_orders:
                    continue

                if isinstance(order_update, Exception):
                    self.logger().network(
                        f"Error fetching status update for the order {client_order_id}: {order_update}.",
                        app_warning_msg=f"Failed to fetch status update for the order {client_order_id}."
                    )
                    continue

                if order_update.get("error") is not None and "EOrder:Invalid order" not in order_update["error"]:
                    self.logger().debug(f"Error in fetched status update for order {client_order_id}: "
                                        f"{order_update['error']}")
                    self.c_cancel(tracked_order.trading_pair, tracked_order.client_order_id)
                    continue

                update = order_update.get(tracked_order.exchange_order_id)

                if not update:
                    self._order_not_found_records[client_order_id] = \
                        self._order_not_found_records.get(client_order_id, 0) + 1
                    if self._order_not_found_records[client_order_id] < self.ORDER_NOT_EXIST_CONFIRMATION_COUNT:
                        # Wait until the order not found error have repeated a few times before actually treating
                        # it as failed. See: https://github.com/CoinAlpha/hummingbot/issues/601
                        continue
                    self.c_trigger_event(
                        self.MARKET_ORDER_FAILURE_EVENT_TAG,
                        MarketOrderFailureEvent(self._current_timestamp, client_order_id, tracked_order.order_type)
                    )
                    self.c_stop_tracking_order(client_order_id)
                    continue

                # Update order execution status
                tracked_order.last_state = update["status"]
                executed_amount_base = Decimal(update["vol_exec"])
                executed_amount_quote = executed_amount_base * Decimal(update["price"])

                if tracked_order.is_done:
                    if not tracked_order.is_failure:
                        if tracked_order.trade_type is TradeType.BUY:
                            self.logger().info(f"The market buy order {tracked_order.client_order_id} has completed "
                                               f"according to order status API.")
                            self.c_trigger_event(self.MARKET_BUY_ORDER_COMPLETED_EVENT_TAG,
                                                 BuyOrderCompletedEvent(self._current_timestamp,
                                                                        client_order_id,
                                                                        tracked_order.base_asset,
                                                                        tracked_order.quote_asset,
                                                                        (tracked_order.fee_asset
                                                                         or tracked_order.quote_asset),
                                                                        executed_amount_base,
                                                                        executed_amount_quote,
                                                                        update["fee"],
                                                                        tracked_order.order_type))
                        else:
                            self.logger().info(f"The market sell order {client_order_id} has completed "
                                               f"according to order status API.")
                            self.c_trigger_event(self.MARKET_SELL_ORDER_COMPLETED_EVENT_TAG,
                                                 SellOrderCompletedEvent(self._current_timestamp,
                                                                         client_order_id,
                                                                         tracked_order.base_asset,
                                                                         tracked_order.quote_asset,
                                                                         (tracked_order.fee_asset
                                                                          or tracked_order.quote_asset),
                                                                         executed_amount_base,
                                                                         executed_amount_quote,
                                                                         update["fee"],
                                                                         tracked_order.order_type))
                    else:
                        # check if its a cancelled order
                        # if its a cancelled order, issue cancel and stop tracking order
                        if tracked_order.is_cancelled:
                            self.logger().info(f"Successfully cancelled order {client_order_id}.")
                            self.c_trigger_event(self.MARKET_ORDER_CANCELLED_EVENT_TAG,
                                                 OrderCancelledEvent(
                                                     self._current_timestamp,
                                                     client_order_id))
                        else:
                            self.logger().info(f"The market order {client_order_id} has failed according to "
                                               f"order status API.")
                            self.c_trigger_event(self.MARKET_ORDER_FAILURE_EVENT_TAG,
                                                 MarketOrderFailureEvent(
                                                     self._current_timestamp,
                                                     client_order_id,
                                                     tracked_order.order_type
                                                 ))
                    self.c_stop_tracking_order(client_order_id)

    async def _iter_user_event_queue(self) -> AsyncIterable[Dict[str, Any]]:
        while True:
            try:
                yield await self._user_stream_tracker.user_stream.get()
            except asyncio.CancelledError:
                raise
            except Exception:
                self.logger().network(
                    "Unknown error. Retrying after 1 seconds.",
                    exc_info=True,
                    app_warning_msg="Could not fetch user events from Kraken. Check API key and network connection."
                )
                await asyncio.sleep(1.0)

    async def _user_stream_event_listener(self):
        async for event_message in self._iter_user_event_queue():
            try:
                event_type: str = event_message[-1]
                updates: List[Any] = event_message[0]
                if event_type == "ownTrades":
                    for update in updates:
                        trade_id: str = next(iter(update))
                        trade: Dict[str, str] = update[trade_id]
                        trade["trade_id"] = trade_id
                        exchange_order_id = trade.get("ordertxid")
                        try:
                            client_order_id = next(key for key, value in self._in_flight_orders.items()
                                                   if value.exchange_order_id == exchange_order_id)
                        except StopIteration:
                            continue

                        tracked_order = self._in_flight_orders.get(client_order_id)

                        if tracked_order is None:
                            # Hiding the messages for now. Root cause to be investigated in later sprints.
                            self.logger().debug(f"Unrecognized order ID from user stream: {client_order_id}.")
                            self.logger().debug(f"Event: {event_message}")
                            self.logger().debug(f"Order Event: {update}")
                            continue

                        tracked_order.update_with_trade_update(trade)

                        self.c_trigger_event(self.MARKET_ORDER_FILLED_EVENT_TAG,
                                             OrderFilledEvent(self._current_timestamp,
                                                              tracked_order.client_order_id,
                                                              tracked_order.trading_pair,
                                                              tracked_order.trade_type,
                                                              tracked_order.order_type,
                                                              Decimal(trade.get("price")),
                                                              Decimal(trade.get("vol")),
                                                              self.c_get_fee(
                                                                  tracked_order.base_asset,
                                                                  tracked_order.quote_asset,
                                                                  tracked_order.order_type,
                                                                  tracked_order.trade_type,
                                                                  float(Decimal(trade.get("price"))),
                                                                  float(Decimal(trade.get("vol")))),
                                                              trade.get("trade_id")))

                        if tracked_order.is_done:
                            if not tracked_order.is_failure:
                                if tracked_order.trade_type is TradeType.BUY:
                                    self.logger().info(f"The market buy order {tracked_order.client_order_id} has completed "
                                                       f"according to user stream.")
                                    self.c_trigger_event(self.MARKET_BUY_ORDER_COMPLETED_EVENT_TAG,
                                                         BuyOrderCompletedEvent(self._current_timestamp,
                                                                                tracked_order.client_order_id,
                                                                                tracked_order.base_asset,
                                                                                tracked_order.quote_asset,
                                                                                (tracked_order.fee_asset
                                                                                 or tracked_order.quote_asset),
                                                                                tracked_order.executed_amount_base,
                                                                                tracked_order.executed_amount_quote,
                                                                                tracked_order.fee_paid,
                                                                                tracked_order.order_type))
                                else:
                                    self.logger().info(f"The market sell order {tracked_order.client_order_id} has completed "
                                                       f"according to user stream.")
                                    self.c_trigger_event(self.MARKET_SELL_ORDER_COMPLETED_EVENT_TAG,
                                                         SellOrderCompletedEvent(self._current_timestamp,
                                                                                 tracked_order.client_order_id,
                                                                                 tracked_order.base_asset,
                                                                                 tracked_order.quote_asset,
                                                                                 (tracked_order.fee_asset
                                                                                  or tracked_order.quote_asset),
                                                                                 tracked_order.executed_amount_base,
                                                                                 tracked_order.executed_amount_quote,
                                                                                 tracked_order.fee_paid,
                                                                                 tracked_order.order_type))
                            else:
                                # check if its a cancelled order
                                # if its a cancelled order, check in flight orders
                                # if present in in flight orders issue cancel and stop tracking order
                                if tracked_order.is_cancelled:
                                    if tracked_order.client_order_id in self._in_flight_orders:
                                        self.logger().info(f"Successfully cancelled order {tracked_order.client_order_id}.")
                                        self.c_trigger_event(self.MARKET_ORDER_CANCELLED_EVENT_TAG,
                                                             OrderCancelledEvent(
                                                                 self._current_timestamp,
                                                                 tracked_order.client_order_id))
                                else:
                                    self.logger().info(f"The market order {tracked_order.client_order_id} has failed according to "
                                                       f"order status API.")
                                    self.c_trigger_event(self.MARKET_ORDER_FAILURE_EVENT_TAG,
                                                         MarketOrderFailureEvent(
                                                             self._current_timestamp,
                                                             tracked_order.client_order_id,
                                                             tracked_order.order_type
                                                         ))

                            self.c_stop_tracking_order(tracked_order.client_order_id)

            except asyncio.CancelledError:
                raise
            except Exception:
                self.logger().error("Unexpected error in user stream listener loop.", exc_info=True)
                await asyncio.sleep(5.0)

    async def _status_polling_loop(self):
        while True:
            try:
                self._poll_notifier = asyncio.Event()
                await self._poll_notifier.wait()
                await safe_gather(
                    self._update_balances(),
                    self._update_order_status(),
                )
                self._last_pull_timestamp = self._current_timestamp
            except asyncio.CancelledError:
                raise
            except Exception:
                self.logger().network("Unexpected error while fetching account updates.", exc_info=True,
                                      app_warning_msg="Could not fetch account updates from Kraken. "
                                                      "Check API key and network connection.")
                await asyncio.sleep(0.5)

    async def _trading_rules_polling_loop(self):
        while True:
            try:
                await safe_gather(
                    self._update_trading_rules(),
                )
                await asyncio.sleep(60)
            except asyncio.CancelledError:
                raise
            except Exception:
                self.logger().network("Unexpected error while fetching trading rules.", exc_info=True,
                                      app_warning_msg="Could not fetch new trading rules from Kraken. "
                                                      "Check network connection.")
                await asyncio.sleep(0.5)

    @property
    def status_dict(self) -> Dict[str, bool]:
        return {
            "order_books_initialized": self._order_book_tracker.ready,
            "account_balance": len(self._account_balances) > 0 if self._trading_required else True,
            "trading_rule_initialized": len(self._trading_rules) > 0,
        }

    @property
    def ready(self) -> bool:
        return all(self.status_dict.values())

    cdef c_start(self, Clock clock, double timestamp):
        self._tx_tracker.c_start(clock, timestamp)
        MarketBase.c_start(self, clock, timestamp)

    cdef c_stop(self, Clock clock):
        MarketBase.c_stop(self, clock)
        self._async_scheduler.stop()

    async def start_network(self):
        self._stop_network()
        self._order_book_tracker.start()
        self._trading_rules_polling_task = safe_ensure_future(self._trading_rules_polling_loop())
        if self._trading_required:
            self._status_polling_task = safe_ensure_future(self._status_polling_loop())
            self._user_stream_tracker_task = safe_ensure_future(self._user_stream_tracker.start())
            self._user_stream_event_listener_task = safe_ensure_future(self._user_stream_event_listener())

    def _stop_network(self):
        self._order_book_tracker.stop()
        if self._status_polling_task is not None:
            self._status_polling_task.cancel()
        if self._user_stream_tracker_task is not None:
            self._user_stream_tracker_task.cancel()
        if self._user_stream_event_listener_task is not None:
            self._user_stream_event_listener_task.cancel()
        if self._trading_rules_polling_task is not None:
            self._trading_rules_polling_task.cancel()
        self._status_polling_task = self._user_stream_tracker_task = \
            self._user_stream_event_listener_task = None

    async def stop_network(self):
        self._stop_network()

    async def check_network(self) -> NetworkStatus:
        try:
            client = await self._http_client()
            await client.get(TIME_URL)
        except asyncio.CancelledError:
            raise
        except Exception:
            return NetworkStatus.NOT_CONNECTED
        return NetworkStatus.CONNECTED

    cdef c_tick(self, double timestamp):
        cdef:
            int64_t last_tick = <int64_t>(self._last_timestamp / self._poll_interval)
            int64_t current_tick = <int64_t>(timestamp / self._poll_interval)
        MarketBase.c_tick(self, timestamp)
        self._tx_tracker.c_tick(timestamp)
        if current_tick > last_tick:
            if not self._poll_notifier.is_set():
                self._poll_notifier.set()
        self._last_timestamp = timestamp

    def generate_userref(self):
        self._last_userref += 1
        return self._last_userref

    async def _http_client(self) -> aiohttp.ClientSession:
        if self._shared_client is None:
            self._shared_client = aiohttp.ClientSession()
        return self._shared_client

    async def _api_request(self,
                           method: str,
                           path_url: str,
                           params: Optional[Dict[str, Any]] = None,
                           data: Optional[Dict[str, Any]] = None,
                           is_auth_required: bool = False,
                           request_weight: int = 1) -> Dict[str, Any]:
        async with self._throttler.weighted_task(request_weight=request_weight):
            url = KRAKEN_ROOT_API + path_url

            client = await self._http_client()

            headers = {}
            data_dict = data if data is not None else {}

            if is_auth_required:
                auth_dict: Dict[str, Any] = self._kraken_auth.generate_auth_dict(path_url, data=data)
                headers.update(auth_dict["headers"])
                data_dict = auth_dict["postDict"]

            response_coro = client.request(
                method=method.upper(),
                url=url,
                headers=headers,
                params=params,
                data=data_dict,
                timeout=100
            )

            async with response_coro as response:
                if response.status != 200:
                    raise IOError(f"Error fetching data from {url}. HTTP status is {response.status}.")
                try:
                    response_json = await response.json()
                except Exception:
                    raise IOError(f"Error parsing data from {url}.")

                try:
                    err = response_json["error"]
                    if "EOrder:Unknown order" in err or "EOrder:Invalid order" in err:
                        return {"error": err}
                    elif "EAPI:Invalid nonce" in err:
                        self.logger().error(f"Invalid nonce error from {url}. " +
                                            "Please ensure your Kraken API key nonce window is at least 10, " +
                                            "and if needed reset your API key.")
                        raise IOError({"error": response_json})
                except IOError:
                    raise
                except Exception:
                    pass

                data = response_json.get("result")
                if data is None:
                    self.logger().error(f"Error received from {url}. Response is {response_json}.")
                    raise IOError({"error": response_json})
                return data

    async def get_order(self, client_order_id: str) -> Dict[str, Any]:
        o = self._in_flight_orders.get(client_order_id)
        result = await self._api_request("POST",
                                         QUERY_ORDERS_URI,
                                         data={"txid": o.exchange_order_id},
                                         is_auth_required=True)
        return result

    def supported_order_types(self):
        return [OrderType.LIMIT, OrderType.LIMIT_MAKER]

    async def place_order(self,
                          userref: int,
                          trading_pair: str,
                          amount: Decimal,
                          order_type: OrderType,
                          is_buy: bool,
                          price: Optional[Decimal] = s_decimal_NaN):

        trading_pair = convert_to_exchange_trading_pair(trading_pair)
        data = {
            "pair": trading_pair,
            "type": "buy" if is_buy else "sell",
            "ordertype": "limit",
            "volume": str(amount),
            "userref": userref,
            "price": str(price)
        }
        if order_type is OrderType.LIMIT_MAKER:
            data["oflags"] = "post"
        return await self._api_request("post",
                                       ADD_ORDER_URI,
                                       data=data,
                                       is_auth_required=True)

    async def execute_buy(self,
                          order_id: str,
                          trading_pair: str,
                          amount: Decimal,
                          order_type: OrderType,
                          price: Optional[Decimal] = s_decimal_NaN,
                          userref: int = 0):
        cdef:
            TradingRule trading_rule = self._trading_rules[trading_pair]
            str base_currency = self.split_trading_pair(trading_pair)[0]
            str quote_currency = self.split_trading_pair(trading_pair)[1]
            object buy_fee = self.c_get_fee(base_currency, quote_currency, order_type, TradeType.BUY, amount, price)

        decimal_amount = self.c_quantize_order_amount(trading_pair, amount)
        decimal_price = self.c_quantize_order_price(trading_pair, price)
        if decimal_amount < trading_rule.min_order_size:
            raise ValueError(f"Buy order amount {decimal_amount} is lower than the minimum order size "
                             f"{trading_rule.min_order_size}.")

        try:
            order_result = None
            order_decimal_amount = f"{decimal_amount:f}"
            if order_type is OrderType.LIMIT or order_type is OrderType.LIMIT_MAKER:
                order_decimal_price = f"{decimal_price:f}"
                self.c_start_tracking_order(
                    order_id,
                    "",
                    trading_pair,
                    TradeType.BUY,
                    decimal_price,
                    decimal_amount,
                    order_type,
                    userref
                )
                order_result = await self.place_order(userref=userref,
                                                      trading_pair=trading_pair,
                                                      amount=order_decimal_amount,
                                                      order_type=order_type,
                                                      is_buy=True,
                                                      price=order_decimal_price)
            else:
                raise ValueError(f"Invalid OrderType {order_type}. Aborting.")

            exchange_order_id = order_result["txid"][0]
            tracked_order = self._in_flight_orders.get(order_id)
            if tracked_order is not None:
                self.logger().info(f"Created {order_type} buy order {order_id} for "
                                   f"{decimal_amount} {trading_pair}.")
                tracked_order.exchange_order_id = exchange_order_id
            self.c_trigger_event(self.MARKET_BUY_ORDER_CREATED_EVENT_TAG,
                                 BuyOrderCreatedEvent(
                                     self._current_timestamp,
                                     order_type,
                                     trading_pair,
                                     decimal_amount,
                                     decimal_price,
                                     order_id
                                 ))

        except asyncio.CancelledError:
            raise

        except Exception as e:
            self.c_stop_tracking_order(order_id)
            order_type_str = 'LIMIT' if order_type is OrderType.LIMIT else "LIMIT_MAKER"
            self.logger().network(
                f"Error submitting buy {order_type_str} order to Kraken for "
                f"{decimal_amount} {trading_pair}"
                f" {decimal_price}.",
                exc_info=True,
                app_warning_msg=f"Failed to submit buy order to Kraken. Check API key and network connection."
            )
            self.c_trigger_event(self.MARKET_ORDER_FAILURE_EVENT_TAG,
                                 MarketOrderFailureEvent(self._current_timestamp, order_id, order_type))

    cdef str c_buy(self, str trading_pair, object amount, object order_type=OrderType.LIMIT, object price=s_decimal_NaN,
                   dict kwargs={}):
        cdef:
            int64_t tracking_nonce = <int64_t> get_tracking_nonce()
            int32_t userref = <int32_t> self.generate_userref()
            str order_id = str(f"buy-{trading_pair}-{tracking_nonce}")
        safe_ensure_future(self.execute_buy(order_id, trading_pair, amount, order_type, price=price, userref=userref))
        return order_id

    async def execute_sell(self,
                           order_id: str,
                           trading_pair: str,
                           amount: Decimal,
                           order_type: OrderType,
                           price: Optional[Decimal] = Decimal("NaN"),
                           userref: int = 0):
        cdef:
            TradingRule trading_rule = self._trading_rules[trading_pair]

        decimal_amount = self.quantize_order_amount(trading_pair, amount)
        decimal_price = self.c_quantize_order_price(trading_pair, price)

        if decimal_amount < trading_rule.min_order_size:
            raise ValueError(f"Sell order amount {decimal_amount} is lower than the minimum order size "
                             f"{trading_rule.min_order_size}.")

        try:
            order_result = None
            order_decimal_amount = f"{decimal_amount:f}"
            if order_type is OrderType.LIMIT or order_type is OrderType.LIMIT_MAKER:
                order_decimal_price = f"{decimal_price:f}"
                self.c_start_tracking_order(
                    order_id,
                    "",
                    trading_pair,
                    TradeType.SELL,
                    decimal_price,
                    decimal_amount,
                    order_type,
                    userref
                )
                order_result = await self.place_order(userref=userref,
                                                      trading_pair=trading_pair,
                                                      amount=order_decimal_amount,
                                                      order_type=order_type,
                                                      is_buy=False,
                                                      price=order_decimal_price)
            else:
                raise ValueError(f"Invalid OrderType {order_type}. Aborting.")

            exchange_order_id = order_result["txid"][0]
            tracked_order = self._in_flight_orders.get(order_id)
            if tracked_order is not None:
                self.logger().info(f"Created {order_type} sell order {order_id} for "
                                   f"{decimal_amount} {trading_pair}.")
                tracked_order.exchange_order_id = exchange_order_id

            self.c_trigger_event(self.MARKET_SELL_ORDER_CREATED_EVENT_TAG,
                                 SellOrderCreatedEvent(
                                     self._current_timestamp,
                                     order_type,
                                     trading_pair,
                                     decimal_amount,
                                     decimal_price,
                                     order_id
                                 ))
        except asyncio.CancelledError:
            raise
        except Exception:
            self.c_stop_tracking_order(order_id)
            order_type_str = 'LIMIT' if order_type is OrderType.LIMIT else "LIMIT_MAKER"
            self.logger().network(
                f"Error submitting sell {order_type_str} order to Kraken for "
                f"{decimal_amount} {trading_pair} "
                f"{decimal_price}.",
                exc_info=True,
                app_warning_msg=f"Failed to submit sell order to Kraken. Check API key and network connection."
            )
            self.c_trigger_event(self.MARKET_ORDER_FAILURE_EVENT_TAG,
                                 MarketOrderFailureEvent(self._current_timestamp, order_id, order_type))

    cdef str c_sell(self, str trading_pair, object amount, object order_type=OrderType.LIMIT, object price=s_decimal_NaN,
                    dict kwargs={}):
        cdef:
            int64_t tracking_nonce = <int64_t> get_tracking_nonce()
            int32_t userref = <int32_t> self.generate_userref()
            str order_id = str(f"sell-{trading_pair}-{tracking_nonce}")
        safe_ensure_future(self.execute_sell(order_id, trading_pair, amount, order_type, price=price, userref=userref))
        return order_id

    async def execute_cancel(self, trading_pair: str, order_id: str):
        try:
            tracked_order = self._in_flight_orders.get(order_id)
            if tracked_order is None:
                raise ValueError(f"Failed to cancel order – {order_id}. Order not found.")
            data: Dict[str, str] = {"txid": tracked_order.exchange_order_id}
            cancel_result = await self._api_request("POST",
                                                    CANCEL_ORDER_URI,
                                                    data=data,
                                                    is_auth_required=True)

            if isinstance(cancel_result, dict) and (cancel_result.get("count") == 1 or cancel_result.get("error") is not None):
                self.logger().info(f"Successfully cancelled order {order_id}.")
                self.c_stop_tracking_order(order_id)
                self.c_trigger_event(self.MARKET_ORDER_CANCELLED_EVENT_TAG,
                                     OrderCancelledEvent(self._current_timestamp, order_id))
            return {
                "origClientOrderId": order_id
            }
        except Exception as e:
            self.logger().warning(f"Error cancelling order on Kraken",
                                  exc_info=True)

    cdef c_cancel(self, str trading_pair, str order_id):
        safe_ensure_future(self.execute_cancel(trading_pair, order_id))
        return order_id

    async def cancel_all(self, timeout_seconds: float) -> List[CancellationResult]:
        incomplete_orders = [(key, o) for (key, o) in self._in_flight_orders.items() if not o.is_done]
        tasks = [self.execute_cancel(o.trading_pair, key) for (key, o) in incomplete_orders]
        order_id_set = set([key for (key, o) in incomplete_orders])
        successful_cancellations = []

        try:
            async with timeout(timeout_seconds):
                cancellation_results = await safe_gather(*tasks, return_exceptions=True)
                for cr in cancellation_results:
                    if isinstance(cr, Exception):
                        continue
                    if isinstance(cr, dict) and "origClientOrderId" in cr:
                        client_order_id = cr.get("origClientOrderId")
                        order_id_set.remove(client_order_id)
                        successful_cancellations.append(CancellationResult(client_order_id, True))
        except Exception:
            self.logger().network(
                f"Unexpected error cancelling orders.",
                exc_info=True,
                app_warning_msg="Failed to cancel order with Kraken. Check API key and network connection."
            )

        failed_cancellations = [CancellationResult(oid, False) for oid in order_id_set]
        return successful_cancellations + failed_cancellations

    cdef OrderBook c_get_order_book(self, str trading_pair):
        cdef:
            dict order_books = self._order_book_tracker.order_books

        if trading_pair not in order_books:
            raise ValueError(f"No order book exists for '{trading_pair}'.")
        return order_books[trading_pair]

    cdef c_did_timeout_tx(self, str tracking_id):
        self.c_trigger_event(self.MARKET_TRANSACTION_FAILURE_EVENT_TAG,
                             MarketTransactionFailureEvent(self._current_timestamp, tracking_id))

    cdef c_start_tracking_order(self,
                                str order_id,
                                str exchange_order_id,
                                str trading_pair,
                                object trade_type,
                                object price,
                                object amount,
                                object order_type,
                                int userref):
        self._in_flight_orders[order_id] = KrakenInFlightOrder(
            client_order_id=order_id,
            exchange_order_id=exchange_order_id,
            trading_pair=trading_pair,
            trade_type=trade_type,
            price=price,
            amount=amount,
            order_type=order_type,
            userref=userref
        )

    cdef c_stop_tracking_order(self, str order_id):
        if order_id in self._in_flight_orders:
            del self._in_flight_orders[order_id]
        if order_id in self._order_not_found_records:
            del self._order_not_found_records[order_id]

    cdef object c_get_order_price_quantum(self, str trading_pair, object price):
        cdef:
            TradingRule trading_rule = self._trading_rules[trading_pair]
        return trading_rule.min_price_increment

    cdef object c_get_order_size_quantum(self, str trading_pair, object order_size):
        cdef:
            TradingRule trading_rule = self._trading_rules[trading_pair]
        return Decimal(trading_rule.min_base_amount_increment)

    cdef object c_quantize_order_amount(self, str trading_pair, object amount, object price=s_decimal_0):
        cdef:
            TradingRule trading_rule = self._trading_rules[trading_pair]
            object quantized_amount = MarketBase.c_quantize_order_amount(self, trading_pair, amount)

        global s_decimal_0
        if quantized_amount < trading_rule.min_order_size:
            return s_decimal_0

        return quantized_amount<|MERGE_RESOLUTION|>--- conflicted
+++ resolved
@@ -14,11 +14,8 @@
     Optional,
     Tuple,
 )
-<<<<<<< HEAD
 from hummingbot.core.utils.asyncio_throttle import Throttler
-=======
 import copy
->>>>>>> 3425a422
 from hummingbot.core.utils.async_call_scheduler import AsyncCallScheduler
 from hummingbot.core.clock cimport Clock
 from hummingbot.core.data_type.limit_order import LimitOrder
